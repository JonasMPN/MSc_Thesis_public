--- conflicted
+++ resolved
@@ -360,16 +360,11 @@
         handler.update(legend=True)
         handler.save(join(self.dir_plots, "BL_fill.pdf"))
 
-<<<<<<< HEAD
     def damping(self, 
                 alpha_thresholds: tuple[float, list], 
                 time_frame: tuple[float, float]=None,
                 polar: tuple[str, list[float]|int]=None,
                 colours: list[str]=["chocolate", "grey", "orangered", "forestgreen", "royalblue", "crimson"]):
-=======
-    def damping(self, alpha_thresholds: tuple[float, list], time_frame: tuple[float, float]=None,
-                amplitude_range: tuple[float, float]=(1e-2, 1e2)):
->>>>>>> f0c3f4e3
         use_ids = np.arange(self.time.size)
         time = self.time
         if time_frame is not None:
@@ -407,6 +402,8 @@
                 if start_above[alpha_threshold] < end_above[alpha_threshold] and above_set[alpha_threshold]:
                     alpha_above_threshold[alpha_threshold].append((start_above[alpha_threshold], 
                                                                    end_above[alpha_threshold]))
+                    alpha_above_threshold[alpha_threshold].append((start_above[alpha_threshold], 
+                                                                   end_above[alpha_threshold]))
                     above_set[alpha_threshold] = False
 
         for alpha_threshold in thresholds:
@@ -425,7 +422,6 @@
             amplitude.append((pos_x[idx_ppeak]-pos_x[idx_npeak])/2)
             log_dec = np.log(amplitude[i-1]/amplitude[i])
             damping_ratio.append(log_dec/(2*np.pi))
-<<<<<<< HEAD
         amplitude = np.asarray(amplitude)  # for consistency in the following code
         
         if polar is not None:
@@ -449,9 +445,6 @@
                     idx = max(idx_greater, idx_smaller)
                     polar_ids.append((idx, idx+1))
                     
-=======
-
->>>>>>> f0c3f4e3
         fig, ax = plt.subplots()
         ax.semilogx(amplitude[:-1], damping_ratio, linewidth=2)
         if polar is not None:
