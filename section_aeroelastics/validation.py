--- conflicted
+++ resolved
@@ -454,13 +454,8 @@
         "separation_point_calculation": False,
         "separation_point_plots": False,
         "BL": True,
-<<<<<<< HEAD
-        "plot_BL_results_meas": True,
-        "plot_BL_results_polar": False,
-=======
         "plot_BL_results_meas": False,
         "plot_BL_results_polar": True,
->>>>>>> 7d3fd175
         "calc_HHT_alpha_response": False,
         "plot_HHT_alpha_response": False,
         "HHT_alpha_undamped": False,
@@ -476,11 +471,7 @@
     # BL_scheme = "BL_chinese"
     HHT_alpha_case = "test"
     sep_point_test_res = 202
-<<<<<<< HEAD
-    period_res = 30
-=======
     period_res = 200
->>>>>>> 7d3fd175
 
     if do["separation_point_calculation"]:
         sep_point_calc(dir_airfoil, BL_scheme, resolution=sep_point_test_res)
