--- conflicted
+++ resolved
@@ -1,18 +1,13 @@
-__pycache__/
-simulation/
-test.py
-<<<<<<< HEAD
-*.json
-*.dat
-=======
-*.pdf
-*.txt
-
-*.dat
-!polars.dat
-!info.dat
-!unsteady*.dat
-
-*.json
-*.mp4
->>>>>>> e44fa1be
+__pycache__/
+simulation/
+test.py
+*.pdf
+*.txt
+
+*.dat
+!polars.dat
+!info.dat
+!unsteady*.dat
+
+*.json
+*.mp4